//! Simple (and dirty) way to dump a subset of the data from the .root files to json files

extern crate rmp_serde as rmps;
extern crate serde;
#[macro_use]
extern crate serde_derive;

extern crate alice_open_data;
extern crate malice;
extern crate root_io;

use std::fs::File;
use std::io::Write;

use serde::Serialize;
use rmps::Serializer;

use root_io::RootFile;
use malice::{DatasetIntoIter as DsIntoIter, Event};
use malice::{default_event_filter, default_track_filter};

#[derive(Debug, PartialEq, Serialize)]
struct MiniEvent {
    multiplicity: u32,
    zvtx: f32,
    etas: Vec<f32>,
    phis: Vec<f32>,
}

impl<'a> From<&'a Event> for MiniEvent {
    fn from(event: &Event) -> Self {
        // Fill only if we have a valid primary vertex This fails if
        // there are events without a primary vertex, but such events
        // are not valid anyways!
        let prime_vtx = event
            .primary_vertex()
            .expect("Event has not primary vertex!");

        let tracks: Vec<_> = event.tracks()
	// Apply a sensible default "cut" on the valid tracks
	    .filter(|tr| default_track_filter(&tr, &prime_vtx))
            .collect();
        let etas: Vec<_> = tracks.iter().map(|tr| tr.eta()).collect();
        let phis: Vec<_> = tracks.iter().map(|tr| tr.phi()).collect();

        Self {
            multiplicity: tracks.len() as u32,
            zvtx: prime_vtx.z,
            etas: etas,
            phis: phis,
        }
    }
}

fn main() {
    // Iterator over files of the Open Data set
    let files: Vec<_> = alice_open_data::all_files_10h()
        .expect("No data files found. Did you download with alice-open-data?")
        .into_iter()
        .collect();

    // Create an iterator over `malice::event::Event`s
    let events = files
        .iter()
        .filter_map(|path| {
            // Open the file
            RootFile::new_from_file(&path)
                // Get the relevant tree (there are two per file)
                .and_then(|rf| rf.items()[0].as_tree())
                // Convert into an Iterator over the data set
                .and_then(|tree| DsIntoIter::new(&tree))
                // Print an error if something went wrong
                .map_err(|err| {println!("Error for file {:?}; skipping it", path ); err})
                .ok()
        })
        // Create an owned iterator over events
        .flat_map(|dataset| dataset.into_iter());

<<<<<<< HEAD
    let mut f = File::create("events.bin").expect("Could not create file!");
=======
    // Create the json file
    let mut f = File::create("events.json").expect("Could not create file!");
    // Poor man's way: Write the opening bracket
    f.write_all(b"[\n").unwrap();
>>>>>>> d3c3a193
    let mut event_counter = 0;
    let _analysis_result = events
        // Apply a sensible default event filter
        .filter(default_event_filter)
<<<<<<< HEAD
        .take(10_000)
        .for_each(|event| {
            let event = MiniEvent::from(&event);
            let mut buf = Vec::new();
            // serde_json::to_writer(&mut f, &json).unwrap();
            event.serialize(&mut Serializer::new_named(&mut buf)).unwrap();
            f.write(&buf).unwrap();
=======
        .take(10_000)  // Stop after 10k valid events
        .flat_map(|ev| to_json(&ev))
        .for_each(|json| {
            // Put comma and linebreak in fron of previous entry
            if event_counter > 0 {
                f.write_all(b",\n").unwrap();
            }
            serde_json::to_writer(&mut f, &json).unwrap();
>>>>>>> d3c3a193
            event_counter += 1;
        });
    println!("Wrote {} events to events.json", event_counter);
}<|MERGE_RESOLUTION|>--- conflicted
+++ resolved
@@ -76,27 +76,14 @@
         // Create an owned iterator over events
         .flat_map(|dataset| dataset.into_iter());
 
-<<<<<<< HEAD
-    let mut f = File::create("events.bin").expect("Could not create file!");
-=======
     // Create the json file
     let mut f = File::create("events.json").expect("Could not create file!");
     // Poor man's way: Write the opening bracket
     f.write_all(b"[\n").unwrap();
->>>>>>> d3c3a193
     let mut event_counter = 0;
     let _analysis_result = events
         // Apply a sensible default event filter
         .filter(default_event_filter)
-<<<<<<< HEAD
-        .take(10_000)
-        .for_each(|event| {
-            let event = MiniEvent::from(&event);
-            let mut buf = Vec::new();
-            // serde_json::to_writer(&mut f, &json).unwrap();
-            event.serialize(&mut Serializer::new_named(&mut buf)).unwrap();
-            f.write(&buf).unwrap();
-=======
         .take(10_000)  // Stop after 10k valid events
         .flat_map(|ev| to_json(&ev))
         .for_each(|json| {
@@ -105,7 +92,6 @@
                 f.write_all(b",\n").unwrap();
             }
             serde_json::to_writer(&mut f, &json).unwrap();
->>>>>>> d3c3a193
             event_counter += 1;
         });
     println!("Wrote {} events to events.json", event_counter);
